[package]
name = "integrationos-api"
version = "0.1.0"
edition = "2021"

[dependencies]
anyhow.workspace = true
axum.workspace = true
bson.workspace = true
chrono.workspace = true
convert_case.workspace = true
dotenvy.workspace = true
envconfig.workspace = true
fake.workspace = true
futures-util.workspace = true
futures.workspace = true
http-serde-ext.workspace = true
http.workspace = true
hyper = "0.14.27"
indexmap = "2.1.0"
integrationos-unified = { path = "../integrationos-unified" }
integrationos-cache = { path = "../integrationos-cache" }
integrationos-domain = { path = "../integrationos-domain" }
jsonwebtoken.workspace = true
mongodb.workspace = true
num_cpus = "1"
openapiv3.workspace = true
rand.workspace = true
redis.workspace = true
reqwest.workspace = true
segment = "0.2.3"
semver.workspace = true
serde.workspace = true
serde_json.workspace = true
strum.workspace = true
tokio.workspace = true
tower = { version = "0.4.13", features = ["filter"] }
tower-http.workspace = true
tracing-subscriber.workspace = true
tracing.workspace = true
validator.workspace = true
serde_yaml = "0.9.34"
uuid.workspace = true

[dev-dependencies]
testcontainers-modules = { workspace = true, features = ["mongo", "redis"] }
integrationos-event = { path = "../integrationos-event" }
integrationos-gateway = { path = "../integrationos-gateway" }
mockito.workspace = true
<<<<<<< HEAD
uuid.workspace = true
=======

[[test]]
name = "api_tests"
required-features = ["dummy"]
>>>>>>> 82b4340b
<|MERGE_RESOLUTION|>--- conflicted
+++ resolved
@@ -46,12 +46,4 @@
 testcontainers-modules = { workspace = true, features = ["mongo", "redis"] }
 integrationos-event = { path = "../integrationos-event" }
 integrationos-gateway = { path = "../integrationos-gateway" }
-mockito.workspace = true
-<<<<<<< HEAD
-uuid.workspace = true
-=======
-
-[[test]]
-name = "api_tests"
-required-features = ["dummy"]
->>>>>>> 82b4340b
+mockito.workspace = true