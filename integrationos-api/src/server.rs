use crate::{
    config::ConnectionsConfig,
    logic::{connection_oauth_definition::FrontendOauthConnectionDefinition, openapi::OpenAPIData},
    metrics::Metric,
    router,
};
use anyhow::{anyhow, Context, Result};
use axum::Router;
use integrationos_cache::local::{
    connection_cache::ConnectionCacheArcStrHeaderKey,
    connection_definition_cache::ConnectionDefinitionCache,
    connection_oauth_definition_cache::ConnectionOAuthDefinitionCache,
    event_access_cache::EventAccessCache,
};
use integrationos_domain::{
    algebra::{DefaultTemplate, MongoStore},
    common_model::{CommonEnum, CommonModel},
    connection_definition::{ConnectionDefinition, PublicConnectionDetails},
    connection_model_definition::ConnectionModelDefinition,
    connection_model_schema::{ConnectionModelSchema, PublicConnectionModelSchema},
    connection_oauth_definition::{ConnectionOAuthDefinition, Settings},
    cursor::Cursor,
    event_access::EventAccess,
    page::PlatformPage,
    secret::Secret,
    stage::Stage,
<<<<<<< HEAD
    Connection, Event, Pipeline, PlatformData, SecretExt, Store, Transaction,
=======
    user::UserClient,
    Connection, Event, Pipeline, PlatformData, Store, Transaction,
>>>>>>> 14661431
};
use integrationos_unified::unified::{UnifiedCacheTTLs, UnifiedDestination};
use mongodb::{options::UpdateOptions, Client, Database};
use segment::{AutoBatcher, Batcher, HttpClient};
use std::{sync::Arc, time::Duration};
use tokio::{net::TcpListener, sync::mpsc::Sender, time::timeout, try_join};
use tracing::{error, info, trace, warn};

#[derive(Clone)]
pub struct AppStores {
    pub db: Database,
    pub model_config: MongoStore<ConnectionModelDefinition>,
    pub oauth_config: MongoStore<ConnectionOAuthDefinition>,
    pub frontend_oauth_config: MongoStore<FrontendOauthConnectionDefinition>,
    pub model_schema: MongoStore<ConnectionModelSchema>,
    pub public_model_schema: MongoStore<PublicConnectionModelSchema>,
    pub common_model: MongoStore<CommonModel>,
    pub common_enum: MongoStore<CommonEnum>,
    pub connection: MongoStore<Connection>,
    pub public_connection_details: MongoStore<PublicConnectionDetails>,
    pub platform: MongoStore<PlatformData>,
    pub platform_page: MongoStore<PlatformPage>,
    pub settings: MongoStore<Settings>,
    pub connection_config: MongoStore<ConnectionDefinition>,
    pub pipeline: MongoStore<Pipeline>,
    pub event_access: MongoStore<EventAccess>,
    pub event: MongoStore<Event>,
    pub secrets: MongoStore<Secret>,
    pub transactions: MongoStore<Transaction>,
    pub cursors: MongoStore<Cursor>,
    pub stages: MongoStore<Stage>,
    pub clients: MongoStore<UserClient>,
}

#[derive(Clone)]
pub struct AppState {
    pub app_stores: AppStores,
    pub config: ConnectionsConfig,
    pub openapi_data: OpenAPIData,
    pub http_client: reqwest::Client,
    pub event_access_cache: EventAccessCache,
    pub connections_cache: ConnectionCacheArcStrHeaderKey,
    pub connection_definitions_cache: ConnectionDefinitionCache,
    pub connection_oauth_definitions_cache: ConnectionOAuthDefinitionCache,
    pub secrets_client: Arc<dyn SecretExt + Sync + Send>,
    pub extractor_caller: UnifiedDestination,
    pub event_tx: Sender<Event>,
    pub metric_tx: Sender<Metric>,
    pub template: DefaultTemplate,
}

#[derive(Clone)]
pub struct Server {
    state: Arc<AppState>,
}

impl Server {
    pub async fn init(
        config: ConnectionsConfig,
        secrets_client: Arc<dyn SecretExt + Sync + Send + 'static>,
    ) -> Result<Self> {
        let client = Client::with_uri_str(&config.db_config.control_db_url).await?;
        let db = client.database(&config.db_config.control_db_name);

        let http_client = reqwest::ClientBuilder::new()
            .timeout(Duration::from_secs(config.http_client_timeout_secs))
            .build()?;
        let model_config = MongoStore::new(&db, &Store::ConnectionModelDefinitions).await?;
        let oauth_config = MongoStore::new(&db, &Store::ConnectionOAuthDefinitions).await?;
        let frontend_oauth_config =
            MongoStore::new(&db, &Store::ConnectionOAuthDefinitions).await?;
        let model_schema = MongoStore::new(&db, &Store::ConnectionModelSchemas).await?;
        let public_model_schema =
            MongoStore::new(&db, &Store::PublicConnectionModelSchemas).await?;
        let common_model = MongoStore::new(&db, &Store::CommonModels).await?;
        let common_enum = MongoStore::new(&db, &Store::CommonEnums).await?;
        let secrets = MongoStore::new(&db, &Store::Secrets).await?;
        let connection = MongoStore::new(&db, &Store::Connections).await?;
        let platform = MongoStore::new(&db, &Store::Platforms).await?;
        let platform_page = MongoStore::new(&db, &Store::PlatformPages).await?;
        let public_connection_details =
            MongoStore::new(&db, &Store::PublicConnectionDetails).await?;
        let settings = MongoStore::new(&db, &Store::Settings).await?;
        let connection_config = MongoStore::new(&db, &Store::ConnectionDefinitions).await?;
        let pipeline = MongoStore::new(&db, &Store::Pipelines).await?;
        let event_access = MongoStore::new(&db, &Store::EventAccess).await?;
        let event = MongoStore::new(&db, &Store::Events).await?;
        let transactions = MongoStore::new(&db, &Store::Transactions).await?;
        let cursors = MongoStore::new(&db, &Store::Cursors).await?;
        let stages = MongoStore::new(&db, &Store::Stages).await?;
        let clients = MongoStore::new(&db, &Store::Clients).await?;

        let extractor_caller = UnifiedDestination::new(
            config.db_config.clone(),
            config.cache_size,
            secrets_client.clone(),
            UnifiedCacheTTLs {
                connection_cache_ttl_secs: config.connection_cache_ttl_secs,
                connection_model_schema_cache_ttl_secs: config
                    .connection_model_schema_cache_ttl_secs,
                connection_model_definition_cache_ttl_secs: config
                    .connection_model_definition_cache_ttl_secs,
                secret_cache_ttl_secs: config.secret_cache_ttl_secs,
            },
        )
        .await
        .with_context(|| "Could not initialize extractor caller")?;

        let app_stores = AppStores {
            db: db.clone(),
            model_config,
            oauth_config,
            platform_page,
            frontend_oauth_config,
            secrets,
            model_schema,
            public_model_schema,
            platform,
            settings,
            common_model,
            common_enum,
            connection,
            public_connection_details,
            connection_config,
            pipeline,
            event_access,
            event,
            transactions,
            cursors,
            stages,
            clients,
        };

        let event_access_cache =
            EventAccessCache::new(config.cache_size, config.access_key_cache_ttl_secs);
        let connections_cache = ConnectionCacheArcStrHeaderKey::create(
            config.cache_size,
            config.connection_cache_ttl_secs,
        );
        let connection_definitions_cache = ConnectionDefinitionCache::new(
            config.cache_size,
            config.connection_definition_cache_ttl_secs,
        );
        let connection_oauth_definitions_cache = ConnectionOAuthDefinitionCache::new(
            config.cache_size,
            config.connection_oauth_definition_cache_ttl_secs,
        );
        let openapi_data = OpenAPIData::default();
        openapi_data.spawn_openapi_generation(
            app_stores.common_model.clone(),
            app_stores.common_enum.clone(),
        );

        // Create Event buffer in separate thread and batch saves
        let events = db.collection::<Event>(&Store::Events.to_string());
        let (event_tx, mut receiver) =
            tokio::sync::mpsc::channel::<Event>(config.event_save_buffer_size);
        tokio::spawn(async move {
            let mut buffer = Vec::with_capacity(config.event_save_buffer_size);
            loop {
                let res = timeout(
                    Duration::from_secs(config.event_save_timeout_secs),
                    receiver.recv(),
                )
                .await;
                let is_timeout = if let Ok(Some(event)) = res {
                    buffer.push(event);
                    false
                } else if let Ok(None) = res {
                    break;
                } else {
                    trace!("Event receiver timed out waiting for new event");
                    true
                };
                // Save when buffer is full or timeout elapsed
                if buffer.len() == config.event_save_buffer_size
                    || (is_timeout && !buffer.is_empty())
                {
                    trace!("Saving {} events", buffer.len());
                    let to_save = std::mem::replace(
                        &mut buffer,
                        Vec::with_capacity(config.event_save_buffer_size),
                    );
                    let events = events.clone();
                    tokio::spawn(async move {
                        if let Err(e) = events.insert_many(to_save, None).await {
                            error!("Could not save buffer of events: {e}");
                        }
                    });
                }
            }
        });

        // Update metrics in separate thread
        let client = HttpClient::default();
        let batcher = Batcher::new(None);
        let template = DefaultTemplate::default();
        let mut batcher = config
            .segment_write_key
            .as_ref()
            .map(|k| AutoBatcher::new(client, batcher, k.to_string()));

        let metrics = db.collection::<Metric>(&Store::Metrics.to_string());
        let (metric_tx, mut receiver) =
            tokio::sync::mpsc::channel::<Metric>(config.metric_save_channel_size);
        let metric_system_id = config.metric_system_id.clone();
        tokio::spawn(async move {
            let options = UpdateOptions::builder().upsert(true).build();

            loop {
                let res = timeout(
                    Duration::from_secs(config.event_save_timeout_secs),
                    receiver.recv(),
                )
                .await;
                if let Ok(Some(metric)) = res {
                    let doc = metric.update_doc();
                    let client = metrics.update_one(
                        bson::doc! {
                            "clientId": &metric.ownership().client_id,
                        },
                        doc.clone(),
                        options.clone(),
                    );
                    let system = metrics.update_one(
                        bson::doc! {
                            "clientId": metric_system_id.as_str(),
                        },
                        doc,
                        options.clone(),
                    );
                    if let Err(e) = try_join!(client, system) {
                        error!("Could not upsert metric: {e}");
                    }

                    if let Some(ref mut batcher) = batcher {
                        let msg = metric.segment_track();
                        if let Err(e) = batcher.push(msg).await {
                            warn!("Tracking msg is too large: {e}");
                        }
                    }
                } else if let Ok(None) = res {
                    break;
                } else {
                    trace!("Event receiver timed out waiting for new event");
                    if let Some(ref mut batcher) = batcher {
                        if let Err(e) = batcher.flush().await {
                            warn!("Tracking flush is too large: {e}");
                        }
                    }
                }
            }
            if let Some(ref mut batcher) = batcher {
                if let Err(e) = batcher.flush().await {
                    warn!("Tracking flush is too large: {e}");
                }
            }
        });

        Ok(Self {
            state: Arc::new(AppState {
                app_stores,
                config,
                event_access_cache,
                http_client,
                connections_cache,
                connection_definitions_cache,
                connection_oauth_definitions_cache,
                openapi_data,
                secrets_client,
                extractor_caller,
                event_tx,
                metric_tx,
                template,
            }),
        })
    }

    pub async fn run(&self) -> Result<()> {
        let app = router::get_router(&self.state).await;

        let app: Router<()> = app.with_state(self.state.clone());

        info!("Api server listening on {}", self.state.config.address);

        let tcp_listener = TcpListener::bind(&self.state.config.address).await?;

        axum::serve(tcp_listener, app.into_make_service())
            .await
            .map_err(|e| anyhow!("Server error: {}", e))
    }
}<|MERGE_RESOLUTION|>--- conflicted
+++ resolved
@@ -24,12 +24,7 @@
     page::PlatformPage,
     secret::Secret,
     stage::Stage,
-<<<<<<< HEAD
     Connection, Event, Pipeline, PlatformData, SecretExt, Store, Transaction,
-=======
-    user::UserClient,
-    Connection, Event, Pipeline, PlatformData, Store, Transaction,
->>>>>>> 14661431
 };
 use integrationos_unified::unified::{UnifiedCacheTTLs, UnifiedDestination};
 use mongodb::{options::UpdateOptions, Client, Database};
