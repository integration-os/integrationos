[package]
name = "integrationos-emit"
version = "0.1.0"
edition = "2021"

[dependencies]
anyhow.workspace = true
async-trait.workspace = true
axum.workspace = true
chrono.workspace = true
dotenvy.workspace = true
envconfig.workspace = true
fluvio = "0.23.4"
futures-util.workspace = true
futures.workspace = true
http-serde-ext-ios.workspace = true
http.workspace = true
integrationos-domain = { path = "../integrationos-domain" }
mongodb.workspace = true
num_cpus.workspace = true
reqwest = { workspace = true, features = ["rustls-tls"] }
reqwest-middleware = "0.4"
reqwest-retry = "0.7"
reqwest-tracing = "0.5.4"
serde = { workspace = true , features = ["derive"] }
serde_json.workspace = true
strum.workspace = true
tokio = { workspace = true, features = ["full"] }
tokio-graceful-shutdown = "0.15.1"
tower-http.workspace = true
tracing.workspace = true
<<<<<<< HEAD
=======
log = "0.4.22"
ctrlc = { version = "3.4.5", features = ["termination"] }
tokio-graceful-shutdown = "0.15.2"
>>>>>>> f9d8e2c3

[dev-dependencies]
mockito.workspace = true
testcontainers-modules = { workspace = true, features = ["mongo"] }
tracing-subscriber.workspace = true
uuid = { workspace = true, features = ["v4", "serde"] }<|MERGE_RESOLUTION|>--- conflicted
+++ resolved
@@ -26,15 +26,9 @@
 serde_json.workspace = true
 strum.workspace = true
 tokio = { workspace = true, features = ["full"] }
-tokio-graceful-shutdown = "0.15.1"
+tokio-graceful-shutdown = "0.15.2"
 tower-http.workspace = true
 tracing.workspace = true
-<<<<<<< HEAD
-=======
-log = "0.4.22"
-ctrlc = { version = "3.4.5", features = ["termination"] }
-tokio-graceful-shutdown = "0.15.2"
->>>>>>> f9d8e2c3
 
 [dev-dependencies]
 mockito.workspace = true
