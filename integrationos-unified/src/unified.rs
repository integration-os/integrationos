use crate::domain::{ResponseCrudToMapBuilder, ResponseCrudToMapRequest};
use crate::{
    algebra::jsruntime::JSRuntimeImpl,
    client::CallerClient,
    domain::{RequestCrud, ResponseCrud, UnifiedMetadata, UnifiedMetadataBuilder},
    utility::{match_route, template_route},
};
use crate::{
    BODY_KEY, COUNT_KEY, ID_KEY, LIMIT_KEY, META_KEY, MODIFY_TOKEN_KEY, PAGE_SIZE_KEY,
    PAGINATION_KEY, PASSTHROUGH_HEADERS, PASSTHROUGH_KEY, PASSTHROUGH_PARAMS, STATUS_HEADER_KEY,
    UNIFIED_KEY,
};
use bson::doc;
use chrono::Utc;
use futures::{
    future::{join_all, OptionFuture},
    FutureExt,
};
use handlebars::Handlebars;
use http::{HeaderMap, HeaderName, HeaderValue, Response, StatusCode};
use integrationos_cache::local::{
    ConnectionCache, ConnectionModelDefinitionDestinationCache, ConnectionModelSchemaCache,
    LocalCacheExt, SecretCache,
};
use integrationos_domain::{
    algebra::JsonExt,
    api_model_config::{ModelPaths, RequestModelPaths},
    connection_model_definition::{ConnectionModelDefinition, CrudAction, PlatformInfo},
    connection_model_schema::ConnectionModelSchema,
    database::DatabaseConfig,
    destination::{Action, Destination},
    environment::Environment,
    error::InternalError,
    hashed_secret::HashedSecret,
    id::{prefix::IdPrefix, Id},
    prelude::{MongoStore, TimedExt},
    ApplicationError, Connection, ErrorMeta, IntegrationOSError, Secret, SecretExt, Store,
};
use mongodb::{
    options::{Collation, CollationStrength, FindOneOptions},
    Client,
};
use serde::Deserialize;
use serde_json::{json, Number, Value};
use std::{collections::HashMap, str::FromStr, sync::Arc};
use tracing::error;

pub struct UnifiedResponse {
    pub response: Response<Value>,
    pub metadata: UnifiedMetadata,
}

pub struct SendToDestinationUnified {
    pub action: Action,
    pub passthrough: bool,
    pub headers: HeaderMap,
    pub query_params: HashMap<String, String>,
    pub body: Option<Value>,
}

#[derive(Clone)]
pub struct UnifiedDestination {
    pub connections_cache: ConnectionCache,
    pub connections_store: MongoStore<Connection>,
    pub connection_model_definitions_cache: ConnectionModelDefinitionDestinationCache,
    pub connection_model_definitions_store: MongoStore<ConnectionModelDefinition>,
    pub connection_model_schemas_cache: ConnectionModelSchemaCache,
    pub connection_model_schemas_store: MongoStore<ConnectionModelSchema>,
    pub secrets_client: Arc<dyn SecretExt + Sync + Send>,
    pub secrets_cache: SecretCache,
    pub http_client: reqwest::Client,
}

pub struct UnifiedCacheTTLs {
    pub connection_cache_ttl_secs: u64,
    pub connection_model_definition_cache_ttl_secs: u64,
    pub connection_model_schema_cache_ttl_secs: u64,
    pub secret_cache_ttl_secs: u64,
}

impl UnifiedDestination {
    pub async fn new(
        db_config: DatabaseConfig,
        cache_size: u64,
        secrets_client: Arc<dyn SecretExt + Sync + Send>,
        cache_ttls: UnifiedCacheTTLs,
    ) -> Result<Self, IntegrationOSError> {
        let http_client = reqwest::Client::new();
        let connections_cache =
            ConnectionCache::new(cache_size, cache_ttls.connection_cache_ttl_secs);
        let connection_model_definitions_cache = ConnectionModelDefinitionDestinationCache::new(
            cache_size,
            cache_ttls.connection_model_definition_cache_ttl_secs,
        );
        let connection_model_schemas_cache = ConnectionModelSchemaCache::new(
            cache_size,
            cache_ttls.connection_model_schema_cache_ttl_secs,
        );
        let secrets_cache = SecretCache::new(cache_size, cache_ttls.secret_cache_ttl_secs);

        let client = Client::with_uri_str(&db_config.control_db_url)
            .await
            .map_err(|e| {
                InternalError::connection_error(
                    &format!("Failed to create UnifiedDestination client: {e}"),
                    None,
                )
            })?;

        let db = client.database(&db_config.control_db_name);

        let connections_store = MongoStore::new(&db, &Store::Connections).await?;
        let connection_model_definitions_store =
            MongoStore::new(&db, &Store::ConnectionModelDefinitions).await?;
        let connection_model_schemas_store =
            MongoStore::new(&db, &Store::ConnectionModelSchemas).await?;

        Ok(Self {
            connections_cache,
            connections_store,
            connection_model_definitions_cache,
            connection_model_definitions_store,
            connection_model_schemas_cache,
            connection_model_schemas_store,
            secrets_client,
            secrets_cache,
            http_client,
        })
    }

    pub async fn get_connection_model_definition(
        &self,
        destination: &Destination,
    ) -> Result<Option<ConnectionModelDefinition>, IntegrationOSError> {
        match &destination.action {
            Action::Passthrough { method, path } => {
                let connection_model_definitions = self
                    .connection_model_definitions_store
                    .get_many(
                        Some(doc! {
                            "connectionPlatform": destination.platform.as_ref(),
                            "action": method.as_str(),
                            "supported": true
                        }),
                        None,
                        None,
                        None,
                        None,
                    )
                    .await?;

                let routes = connection_model_definitions
                    .iter()
                    .map(|c| match c.platform_info {
                        PlatformInfo::Api(ref c) => c.path.as_ref(),
                    });

                let matched_route = match_route(path, routes.clone()).map(|r| r.to_string());

                let mut connection_model_definitions = connection_model_definitions
                    .clone()
                    .into_iter()
                    .filter(|c| match c.platform_info {
                        PlatformInfo::Api(ref c) => matched_route
                            .as_ref()
                            .map_or(false, |mr| c.path.as_str() == mr),
                    });

                if let Some(connection_model_definition) = connection_model_definitions.next() {
                    if connection_model_definitions.next().is_some() {
                        error!("Multiple connection model definitions found for this path. Destination: {:?}, Routes: {:?}", destination, routes);

                        return Err(InternalError::invalid_argument(
                            "Multiple connection model definitions found for this path",
                            None,
                        ));
                    }

                    Ok(Some(connection_model_definition))
                } else {
                    Ok(None)
                }
            }
            Action::Unified { name, action, .. } => Ok(self
                .connection_model_definitions_store
                .collection
                .find_one(doc! {
                    "connectionPlatform": destination.platform.as_ref(),
                    "mapping.commonModelName": name.as_ref(),
                    "actionName": action.to_string()
                })
                .with_options(
                    FindOneOptions::builder()
                        .collation(Some(
                            Collation::builder()
                                .strength(CollationStrength::Secondary)
                                .locale("en")
                                .build(),
                        ))
                        .build(),
                )
                .await?),
        }
    }

    pub async fn execute_model_definition_from_request(
        &self,
        config: &ConnectionModelDefinition,
        params: &RequestCrud,
        secret: &Value,
    ) -> Result<reqwest::Response, IntegrationOSError> {
        let context = match params.get_body() {
            None | Some(Value::Null) => None,
            _ => Some(serde_json::to_vec(&params.get_body()).map_err(|e| {
                error!(
                    "Failed to convert body to vec. ID: {}, Error: {}",
                    config.id, e
                );

                ApplicationError::bad_request(&e.to_string(), None)
            })?),
        };

        self.execute_model_definition(
            config,
            params.get_headers().to_owned(),
            params.get_query_params(),
            secret,
            context,
        )
        .await
    }

    pub async fn execute_model_definition(
        &self,
        config: &ConnectionModelDefinition,
        headers: HeaderMap,
        query_params: &HashMap<String, String>,
        secret: &Value,
        context: Option<Vec<u8>>,
    ) -> Result<reqwest::Response, IntegrationOSError> {
        let renderer = Handlebars::new();

        let config_str = serde_json::to_string(&config)
            .map_err(|e| InternalError::invalid_argument(&e.to_string(), None))?;

        let config = renderer
            .render_template(&config_str, secret)
            .map_err(|e| InternalError::invalid_argument(&e.to_string(), None))?;

        let config: ConnectionModelDefinition = serde_json::from_str(&config)
            .map_err(|e| InternalError::invalid_argument(&e.to_string(), None))?;

        match config.platform_info {
            PlatformInfo::Api(ref c) => {
                let api_caller = CallerClient::new(c, config.action, &self.http_client);

                let response = api_caller
                    .make_request(context, Some(secret), Some(headers), Some(query_params))
                    .await?;

                Ok(response)
            }
        }
    }

    pub async fn dispatch_unified_request(
        &self,
        connection: Arc<Connection>,
        action: Action,
        environment: Environment,
        params: RequestCrud,
    ) -> Result<UnifiedResponse, IntegrationOSError> {
        let mut metadata = UnifiedMetadataBuilder::default();
        let metadata = metadata
            .timestamp(Utc::now().timestamp_millis())
            .platform_rate_limit_remaining(0)
            .rate_limit_remaining(0)
            .host(params.get_header("host"))
            .transaction_key(Id::now(IdPrefix::Transaction))
            .platform(connection.platform.to_string())
            .platform_version(connection.platform_version.to_string())
            .common_model_version("v1")
            .connection_key(connection.key.to_string());

        self.perform_unified_request(connection, action, environment, params, metadata)
            .await
            .map_err(|e| match metadata.build().ok() {
                Some(metadata) => e.set_meta(&metadata.as_value()),
                None => e,
            })
    }

    async fn perform_unified_request(
        &self,
        connection: Arc<Connection>,
        action: Action,
        environment: Environment,
        params: RequestCrud,
        metadata: &mut UnifiedMetadataBuilder,
    ) -> Result<UnifiedResponse, IntegrationOSError> {
        let key = Destination {
            platform: connection.platform.clone(),
            action: action.clone(),
            connection_key: connection.key.clone(),
        };

<<<<<<< HEAD
        match action {
            Action::Unified {
                name,
                action,
                id,
                passthrough: is_passthrough,
            } => {
                // (ConnectionModelDefinition, Secret, ConnectionModelSchema)
                let (config, secret, cms) = self.get_dependencies(&key, &connection, &name).await.inspect_err(|e| {
                    error!("Failed to get dependencies for unified destination. Destination: {:?}, Error: {e}", key.platform);
                })?;
                tracing::info!("Dependencies retrieved for unified destination. Destination: {:?}, Config: {}, ConnectionModelSchema: {}", key.platform, config.id, cms.id);
=======
        let config_fut = self
            .connection_model_definitions_cache
            .get_or_insert_with_fn(key.clone(), || async {
                match self.get_connection_model_definition(&key).await {
                    Ok(Some(c)) => Ok(c),
                    Ok(None) => Err(InternalError::key_not_found("model definition", None)),
                    Err(e) => Err(InternalError::connection_error(
                        format!(
                            "Failed to get connection model definition: {}",
                            e.message().as_ref()
                        )
                        .as_str(),
                        None,
                    )),
                }
            });

        let secret_fut =
            self.secrets_cache
                .get_or_insert_with_fn(connection.as_ref().clone(), || async {
                    match self
                        .secrets_client
                        .get(&connection.secrets_service_id, &connection.ownership.id)
                        .map(|v| Some(v).transpose())
                        .await
                    {
                        Ok(Some(c)) => Ok(c.as_value()?),
                        Ok(None) => Err(InternalError::key_not_found("secret", None)),
                        Err(e) => Err(InternalError::connection_error(
                            format!("Failed to get secret: {}", e.message().as_ref()).as_str(),
                            None,
                        )),
                    }
                });

        let Action::Unified {
            action: _,
            id,
            name,
        } = &action
        else {
            return Err(InternalError::invalid_argument(
                "Sent a passthrough to the unified send to destination",
                None,
            ));
        };

        let schema_key = (connection.platform.clone(), name.clone());

        let schema_fut = self
            .connection_model_schemas_cache
            .get_or_insert_with_filter(
                &schema_key,
                self.connection_model_schemas_store.clone(),
                doc! {
                    "connectionPlatform": connection.platform.as_ref(),
                    "mapping.commonModelName": name.as_ref(),
                },
                Some(
                    FindOneOptions::builder()
                        .collation(Some(
                            Collation::builder()
                                .strength(CollationStrength::Secondary)
                                .locale("en")
                                .build(),
                        ))
                        .build(),
                ),
            );

        tracing::debug!("Joining futures for {schema_key:?}");

        let join_result = join!(config_fut, secret_fut, schema_fut);

        let config = join_result.0.map_err(|e| {
            error!("Could not find connection model definition for destination with cache key {:?}: {:?}", key, e);

            InternalError::key_not_found("model definition", None)
        })?;
        tracing::debug!(
            "Connection model definition found for destination with cache key {:?}",
            key
        );

        let mut secret = join_result.1.map_err(|e| {
            error!(
                "Error getting secret for destination with cache key {:?}: {e}",
                key
            );
            InternalError::key_not_found(e.to_string().as_str(), None)
        })?;

        tracing::debug!("Secret found for destination with cache key {:?}", key);

        let cms = join_result.2.map_err(|e| {
            InternalError::key_not_found(&format!("model schema {name} for destination: {e}"), None)
        })?;

        tracing::debug!(
            "Connection model schema found for destination with cache key {:?}",
            key
        );

        let ConnectionModelSchema {
            id: schema_id,
            mapping,
            ..
        } = cms;

        if let Some(id) = id {
            let secret = &mut secret;
            if let Value::Object(sec) = secret {
                const ID: &str = "id";
                sec.insert(ID.to_string(), Value::String(id.to_string()));
            }
        }

        let crud_script_namespace = if self.secrets_cache.max_capacity() == 0 {
            "$".to_string() + &uuid::Uuid::new_v4().simple().to_string()
        } else {
            config.id.to_string().replace([':', '-'], "_")
        };
        let schema_script_namespace = if self.secrets_cache.max_capacity() == 0 {
            "$".to_string() + &uuid::Uuid::new_v4().simple().to_string()
        } else {
            schema_id.to_string().replace([':', '-'], "_")
        };

        let mut metadata = json!({
            "timestamp": Utc::now().timestamp_millis(),
            "platformRateLimitRemaining": 0,
            "rateLimitRemaining": 0,
            "host": headers.get("host").map(|v| v.to_str().unwrap_or("")),
            "cache": {
                "hit": false,
                "ttl": 0,
                "key": ""
            },
            "transactionKey": Id::now(IdPrefix::Transaction),
            "platform": connection.platform,
            "platformVersion": connection.platform_version,
            "action": config.action_name,
            "commonModel": config.mapping.as_ref().map(|m| &m.common_model_name),
            "commonModelVersion": "v1",
            "connectionKey": connection.key,
        });

        body = if let Some(body) = body {
            if let Some(js) = mapping.as_ref().map(|m| m.from_common_model.as_str()) {
                debug!(
                    "Mapping request body {}\nUsing js {js}",
                    serde_json::to_string_pretty(&body)
                        .map_err(|e| {
                            error!("Failed to convert body to pretty string for connection model. ID: {}, Body: {}, Error: {}", config.id, body, e);
                        })
                        .unwrap_or_default(),
                );

                let ns: String = schema_script_namespace.clone() + "_mapFromCommonModel";
                JS_RUNTIME
                    .with_borrow_mut(|script| script.add_script(&ns, "mapFromCommonModel", js))
                    .map_err(|e| {
                        error!("Failed to create request schema mapping script for connection model. ID: {}, Error: {}", config.id, e);

                        ApplicationError::bad_request(
                            &format!("Failed while creating request schema mapping script: {e}"),
                            None,
                        )
                        .set_meta(&metadata)
                    })?;
                let body = JS_RUNTIME
                    .with_borrow_mut(|script| script.call_namespace(&ns, body))
                    .map_err(|e| {
                        error!("Failed to run request schema mapping script for connection model. ID: {}, Error: {}", config.id, e);

                        ApplicationError::bad_request(
                            &format!("Failed while running request schema mapping script: {e}"),
                            None,
                        )
                        .set_meta(&metadata)
                    })?;

                tokio::task::yield_now().await;

                let body = remove_nulls(&body);

                debug!(
                    "Mapped body to {}",
                    serde_json::to_string_pretty(&body)
                        .map_err(|e| {
                            error!("Failed to convert mapped body to pretty string. ID: {}, Body: {}, Error: {}", config.id, body, e);
                        })
                        .unwrap_or_default(),
                );

                Some(body)
            } else {
                debug!(
                    "No js for schema mapping to common model {name} for {}",
                    connection.platform
                );
                Some(body)
            }
        } else {
            debug!("No body to map");
            None
        };

        if let Some(CrudMapping {
            from_common_model: Some(js),
            ..
        }) = &config.mapping
        {
            if !js.is_empty() {
                let ns: String = crud_script_namespace.clone() + "_mapFromCrudRequest";
                JS_RUNTIME
                    .with_borrow_mut(|script| script.add_script(&ns, "mapCrudRequest", js.as_str()))
                    .map_err(|e| {
                        error!("Failed to create request crud mapping script for connection model. ID: {}, JS: {}, Error: {}", config.id, js, e);
                        ApplicationError::bad_request(&e.to_string(), None).set_meta(&metadata)
                    })?;

                const PASSTHROUGH_PARAMS: &str = "passthroughForward";
                const PASSHTROUGH_HEADERS: &str = "x-pica-passthrough-forward";

                if let Some(custom_params) = query_params.remove(PASSTHROUGH_PARAMS) {
                    let pairs = custom_params.split('&').filter_map(|pair| {
                        pair.split_once('=')
                            .map(|(a, b)| (a.to_owned(), b.to_owned()))
                    });
                    query_params.extend(pairs);
                }

                if let Some(custom_headers) = headers.remove(PASSHTROUGH_HEADERS) {
                    let pairs = custom_headers
                        .to_str()
                        .map_err(|e| {
                            error!(
                                "Failed to convert custom headers to string. ID {:?}, Error: {:?}",
                                config.id, e
                            );
                            InternalError::invalid_argument(&e.to_string(), None)
                                .set_meta(&metadata)
                        })?
                        .split(';')
                        .filter_map(|pair| pair.split_once('='))
                        .filter_map(|(a, b)| {
                            match (HeaderName::from_str(a).ok(), HeaderValue::try_from(b).ok()) {
                                (Some(a), Some(b)) => Some((Some(a), b)),
                                _ => None,
                            }
                        });
                    headers.extend(pairs);
                }

                let request = RequestCrudBorrowed {
                    query_params: &query_params,
                    headers: &headers,
                    path_params: id.as_ref().map(|id| PathParams { id }),
                };

                debug!(
                    "Mapping request crud {}\nUsing js {js}",
                    serde_json::to_string_pretty(&request)
                        .map_err(|e| {
                            error!("Failed to convert request crud to pretty string. ID: {}, Request: {:?}, Error: {}", config.id, request, e);
                        })
                        .unwrap_or_default(),
                );
>>>>>>> 6663e3a3

                let metadata = metadata
                    .action(action.to_string())
                    .common_model(config.mapping.as_ref().map(|m| m.common_model_name.clone()).unwrap_or_default());

                let secret = insert_action_id(secret.as_value()?, id.as_ref());

                // Namespace for js scripts
                let jsruntime = JSRuntimeImpl;
                let crud_namespace = generate_script_namespace(self.secrets_cache.max_capacity(), &config.id.to_string());
                let schema_namespace = generate_script_namespace(self.secrets_cache.max_capacity(), &cms.id.to_string());

                let body = params.get_body();
                let body = match cms.mapping.as_ref().map(|m| m.from_common_model.as_str()) {
                    Some(code) => {
                        let namespace = schema_namespace.clone() + "_mapFromCommonModel";

                        jsruntime.create("mapFromCommonModel", &namespace, code)?.run::<Option<&Value>, Option<Value>>(&body, &namespace).await?.map(|v| v.drop_nulls())
                    }
                    None => body.cloned()
                };

                let default_params = params.clone();
                let request_crud: Option<Result<RequestCrud, IntegrationOSError>> = OptionFuture::from(config.mapping.as_ref().map(|m| m.from_common_model.to_owned())
                    .map(|code| async {
                        match code {
                            None => Ok(params),
                            Some(code) => {
                                let namespace = crud_namespace.clone() + "_mapFromCrudRequest";
                                let jsruntime = jsruntime.create("mapCrudRequest", &namespace, &code)?;
                                tracing::info!("Code for mapping crud request ready for unified destination. Code: {code}, Namespace: {namespace}");

                                let payload = prepare_crud_mapping(params, &config)?;

                                let params: RequestCrud = jsruntime.run(&payload, &namespace).await?;
                                let params: RequestCrud = params.extend_body(body)
                                    .add_path_param(ID_KEY.to_string(), id.as_ref().map(|id| id.to_string()));

                                Ok(params)
                            }
                        }
                    })).await;

                tracing::info!("Request crud prepared for unified destination. RequestCrud: {:?}", request_crud);

                let params: RequestCrud = request_crud.unwrap_or(Ok(default_params))?;
                let secret: Value = extend_secret(secret, params.get_path_params());

                let body: Option<Value> = insert_body_into_path_object(&config, params.get_body());
                let params: RequestCrud = params.set_body(body);

                let response: reqwest::Response = self.execute_model_definition_from_request(&config, &params, &secret).timed(|_, duration| {
                    metadata.latency(duration.as_millis() as i32);
                }).await?;

                let status: StatusCode = response.status();
                let headers: HeaderMap = response.headers().clone();

                tracing::info!("Received response for unified destination. Status: {:?}", response.status());

                let error_for_status = if response.status().is_client_error() || response.status().is_server_error() {
                    Ok(())
                } else {
                    Err(InternalError::invalid_argument(&format!("Invalid response status: {}", status), None))
                };

                let body: Result<Value, IntegrationOSError> = response.json().await.map_err(|e| {
                    error!("Failed to get json body from successful response. ID: {}, Error: {}", config.id, e);

                    IntegrationOSError::from_err_code(status, &e.to_string(), None)
                });

                let body: Option<Value> = match error_for_status {
                    Err(e) => {
                        error!("Failed to execute model definition. ID: {}, Error: {}", config.id, e);

                        let mut response = Response::builder()
                            .status(status)
                            .body(body?)
                            .map_err(|e| {
                                error!("Failed to create response from builder for unsuccessful response. ID: {}, Error: {}", config.id, e);

                                IntegrationOSError::from_err_code(status, &e.to_string(), None)
                            })?;
                        *response.headers_mut() = headers;
                        return Ok(UnifiedResponse { response, metadata: metadata.build()? });
                    }
                    Ok(_) => body.ok(),
                };

                tracing::info!("Final mapped body for unified destination ready. Destination: {:?}, MappedBody: {body:?}", key);

                let passthrough: Option<Value> = if is_passthrough { body.clone() } else { None };
                let pagination: Option<Value> = match &config.action_name {
                    CrudAction::GetMany => {
                        match cms.mapping.as_ref().map(|m| m.from_common_model.as_str()) {
                            Some(code) => {
                                let namespace = crud_namespace.clone() + "_mapToCrudRequest";
                                let jsruntime: JSRuntimeImpl = jsruntime.create("mapCrudRequest", &namespace, &code).inspect_err(|e| {
                                    error!("Failed to create request crud mapping script for connection model. ID: {}, Error: {}", config.id, e);
                                })?;

                                let pagination = extract_pagination(&config, &body)?;
                                let res_to_map = ResponseCrudToMapBuilder::default()
                                    .headers(&headers)
                                    .pagination(pagination)
                                    .request(ResponseCrudToMapRequest::new(params.get_query_params()))
                                    .build()?;

                                let response: ResponseCrud = jsruntime.run(&res_to_map, &namespace).await?;

                                response.get_pagination().cloned()
                            }
                            _ => None
                        }
                    }
                    _ => None
                };

                let body = transform_response_with_path(&config, body, &environment);
                let body = match config.action_name {
                    CrudAction::GetMany | CrudAction::GetOne | CrudAction::Create | CrudAction::Upsert => {
                        match cms.mapping.as_ref().map(|m| m.to_common_model.as_str()) {
                            Some(code) => {
                                let namespace = schema_namespace.clone() + "_mapToCommonModel";

                                let jsruntime = jsruntime.create("mapToCommonModel", &namespace, &code).inspect_err(|e| {
                                    error!("Failed to create request schema mapping script for connection model schema. ID: {}, Error: {}", config.id, e);
                                })?;

                                let mapped_body = match body {
                                    Ok(Some(Value::Array(arr))) => {
                                        let futures = arr.into_iter().map(|body| {
                                            let jsruntime = &jsruntime;
                                            let namespace = &namespace;
                                            async move {
                                                let mut response = jsruntime.run::<Value, Value>(&body, namespace).await.inspect_err(|e| {
                                                    error!("Failed to run request schema mapping script for connection model schema. ID: {}, Error: {}", config.id, e);
                                                })?.drop_nulls();

                                                if let Value::Object(map) = &mut response{
                                                    if !map.contains_key(MODIFY_TOKEN_KEY) {
                                                        let v = map.get(ID_KEY).cloned().unwrap_or_else(|| json!(""));
                                                        map.insert(MODIFY_TOKEN_KEY.to_owned(), v);
                                                    }
                                                    Ok::<_, IntegrationOSError>(Value::Object(map.clone()))
                                                } else {
                                                    Ok(response)
                                                }
                                            }
                                        });
                                        let values = join_all(futures)
                                                .await
                                                .into_iter()
                                                .collect::<Result<Vec<Value>, _>>()?;
                                        Ok(Value::Array(values))
                                    },
                                    Ok(Some(body)) => {
                                        Ok(jsruntime.run::<Value, Value>(&body, &namespace).await.inspect_err(|e| {
                                            error!("Failed to run request schema mapping script for connection model schema. ID: {}, Error: {}", config.id, e);
                                        })?.drop_nulls())
                                    },
                                    Ok(_) if config.action_name == CrudAction::GetMany => Ok(Value::Array(Default::default())),
                                    Err(e) => Err(e),
                                    _ => Ok(Value::Object(Default::default())),
                                };

                                mapped_body.map(Some)
                            },
                            None => Err(InternalError::invalid_argument(
                                        &format!(
                                            "No js for schema mapping to common model {name} for {}. ID: {}",
                                            connection.platform, config.id
                                        ),
                                        None,
                                    )
                            )
                        }
                    },
                    CrudAction::GetCount | CrudAction::Custom => body,
                    CrudAction::Update | CrudAction::Delete => Ok(None),
                }?;

                build_unified_response(config, metadata, is_passthrough)(body, pagination,  passthrough, params, status, headers)
            }
            Action::Passthrough { method, path } => Err(InternalError::invalid_argument(
                &format!("Passthrough action is not supported for destination {}, in method {method} and path {path}", key.connection_key),
                None,
            )),
        }
    }

    pub async fn dispatch_destination_request(
        &self,
        connection: Option<Arc<Connection>>,
        destination: &Destination,
        headers: HeaderMap,
        query_params: HashMap<String, String>,
        context: Option<Vec<u8>>,
    ) -> Result<reqwest::Response, IntegrationOSError> {
        let connection = if let Some(connection) = connection {
            connection
        } else {
            Arc::new(
                self.connections_cache
                    .get_or_insert_with_filter(
                        &destination.connection_key,
                        self.connections_store.clone(),
                        doc! { "key": destination.connection_key.as_ref() },
                        None,
                    )
                    .await?,
            )
        };

        let config = match self.get_connection_model_definition(destination).await {
            Ok(Some(c)) => Ok(Arc::new(c)),
            Ok(None) => Err(InternalError::key_not_found(
                "ConnectionModelDefinition",
                None,
            )),
            Err(e) => Err(InternalError::connection_error(
                format!(
                    "Failed to get connection model definition: {}",
                    e.message().as_ref()
                )
                .as_str(),
                None,
            )),
        }?;

        if !config.supported {
            return Err(ApplicationError::not_found(
                "Supported Connection Model Definition",
                None,
            ));
        }

        let secret = self
            .secrets_cache
            .get_or_insert_with_fn(connection.as_ref(), || async {
                match self
                    .secrets_client
                    .get(&connection.secrets_service_id, &connection.ownership.id)
                    .map(|v| Some(v).transpose())
                    .await
                {
                    Ok(Some(c)) => Ok(c),
                    Ok(None) => Err(InternalError::key_not_found("Secrets", None)),
                    Err(e) => Err(InternalError::connection_error(
                        format!("Failed to get secret: {}", e.message().as_ref()).as_str(),
                        None,
                    )),
                }
            })
            .await?;

        // Template the route for passthrough actions
        let templated_config = match &destination.action {
            Action::Passthrough { method: _, path } => {
                let mut config_clone = (*config).clone();
                let PlatformInfo::Api(ref mut c) = config_clone.platform_info;
                let template = template_route(c.path.clone(), path.to_string());
                c.path = template;
                config_clone.platform_info = PlatformInfo::Api(c.clone());
                Arc::new(config_clone)
            }
            _ => config.clone(),
        };

        self.execute_model_definition(
            &templated_config,
            headers,
            &query_params,
            &secret.as_value()?,
            context,
        )
        .await
    }

    async fn get_dependencies(
        &self,
        key: &Destination,
        connection: &Connection,
        name: &str,
    ) -> Result<(ConnectionModelDefinition, Secret, ConnectionModelSchema), IntegrationOSError>
    {
        let config_fut = self
            .connection_model_definitions_cache
            .get_or_insert_with_fn(key, || async {
                match self.get_connection_model_definition(key).await {
                    Ok(Some(c)) => Ok(c),
                    Ok(None) => Err(InternalError::key_not_found("model definition", None)),
                    Err(e) => Err(InternalError::connection_error(
                        format!(
                            "Failed to get connection model definition: {}",
                            e.message().as_ref()
                        )
                        .as_str(),
                        None,
                    )),
                }
            });

        let secret_fut = self
            .secrets_cache
            .get_or_insert_with_fn(connection, || async {
                match self
                    .secrets_client
                    .get(&connection.secrets_service_id, &connection.ownership.id)
                    .map(|v| Some(v).transpose())
                    .await
                {
                    Ok(Some(c)) => Ok(c),
                    Ok(None) => Err(InternalError::key_not_found("secret", None)),
                    Err(e) => Err(InternalError::connection_error(
                        format!("Failed to get secret: {}", e.message().as_ref()).as_str(),
                        None,
                    )),
                }
            });

        let schema_key: (Arc<str>, Arc<str>) = (connection.platform.clone(), name.into());

        let schema_fut = self
            .connection_model_schemas_cache
            .get_or_insert_with_filter(
                &schema_key,
                self.connection_model_schemas_store.clone(),
                doc! {
                    "connectionPlatform": connection.platform.as_ref(),
                    "mapping.commonModelName": name,
                },
                Some(
                    FindOneOptions::builder()
                        .collation(Some(
                            Collation::builder()
                                .strength(CollationStrength::Secondary)
                                .locale("en")
                                .build(),
                        ))
                        .build(),
                ),
            );

        let res = tokio::join!(config_fut, secret_fut, schema_fut);

        match res {
            (Ok(c), Ok(s), Ok(m)) => Ok((c, s, m)),
            (Err(e), _, _) => Err(e),
            (_, Err(e), _) => Err(e),
            (_, _, Err(e)) => Err(e),
        }
    }
}

fn build_unified_response(
    config: ConnectionModelDefinition,
    metadata: &mut UnifiedMetadataBuilder,
    is_passthrough: bool,
) -> impl FnOnce(
    Option<Value>,
    Option<Value>,
    Option<Value>,
    RequestCrud,
    StatusCode,
    HeaderMap,
) -> Result<UnifiedResponse, IntegrationOSError>
       + '_ {
    move |body, pagination, passthrough, params, status, headers| {
        let mut response = json!({});

        let response_len = match &body {
            Some(Value::Array(arr)) => arr.len(),
            _ => 0,
        };

        let hash = HashedSecret::try_from(json!({
            "response": &body,
            "action": config.action_name,
            "commonModel": config.mapping.as_ref().map(|m| &m.common_model_name),
        }))?;
        metadata.hash(hash.inner());

        if let Some(body) = body {
            if let Value::Object(ref mut resp) = response {
                if config.action_name == CrudAction::GetCount {
                    resp.insert(UNIFIED_KEY.to_string(), json!({ COUNT_KEY: body }));
                } else {
                    resp.insert(UNIFIED_KEY.to_string(), body);
                }
            }
        } else {
            tracing::info!("No response body to map for this action. ID: {}", config.id);
        }

        // Insert passthrough data if needed
        if is_passthrough {
            if let Some(passthrough) = passthrough {
                if let Value::Object(ref mut resp) = response {
                    resp.insert(PASSTHROUGH_KEY.to_string(), passthrough);
                }
            }
        }

        if let Some(Value::Object(pagination_obj)) = pagination {
            let mut pagination_obj = pagination_obj.clone(); // Clone the pagination data to modify it
                                                             // Add limit if available in the query params
            if let Some(Ok(limit)) = params
                .get_query_params()
                .get(LIMIT_KEY)
                .map(|s| s.parse::<u32>())
            {
                pagination_obj.insert(LIMIT_KEY.to_string(), Value::Number(Number::from(limit)));
            }
            pagination_obj.insert(
                PAGE_SIZE_KEY.to_string(),
                Value::Number(Number::from(response_len)),
            );

            if let Value::Object(ref mut resp) = response {
                resp.insert(PAGINATION_KEY.to_string(), Value::Object(pagination_obj));
            }
        }

        let metadata_value = metadata.build()?;
        if let Value::Object(ref mut resp) = response {
            resp.insert(META_KEY.to_string(), metadata_value.as_value().clone());
        }

        let mut builder = Response::builder();

        if status.is_success() {
            builder = builder
                .header::<&'static str, HeaderValue>(STATUS_HEADER_KEY, status.as_u16().into())
                .status(StatusCode::OK);
        } else {
            builder = builder.status(status);
        }

        if let Some(builder_headers) = builder.headers_mut() {
            builder_headers.extend(headers);
        } else {
            return Err(IntegrationOSError::from_err_code(
                status,
                "Could not get headers from builder",
                None,
            ));
        }

        let res = builder.body(response).map_err(|e| {
            error!(
                "Failed to create response from builder for successful response. Error: {}",
                e
            );
            IntegrationOSError::from_err_code(status, &e.to_string(), None)
        })?;

        Ok(UnifiedResponse {
            response: res,
            metadata: metadata.build()?,
        })
    }
}

fn transform_response_with_path(
    config: &ConnectionModelDefinition,
    model_definition_json: Option<Value>,
    environment: &Environment,
) -> Result<Option<Value>, IntegrationOSError> {
    let path = config
        .platform_info
        .config()
        .paths
        .as_ref()
        .and_then(|paths| paths.response.as_ref())
        .and_then(|response| response.object.as_ref());

    match path {
        None => Ok(model_definition_json),
        Some(path) => {
            let wrapped_body = json!({ BODY_KEY: model_definition_json });
            let mut bodies = jsonpath_lib::select(&wrapped_body, path).map_err(|e| {
                error!(
                    "Failed to select body at response path. ID {}, Path {}, Error {}",
                    config.id, path, e
                );

                ApplicationError::bad_request(&e.to_string(), None)
            })?;

            let is_returning_error = !environment.is_production()
                && matches!(config.action_name, CrudAction::GetMany | CrudAction::GetOne);
            let is_parseable_body = !bodies.is_empty() && bodies.len() == 1;

            if bodies.is_empty() && is_returning_error {
                let error_string = format!(
                    "Could not map unified model. 3rd party Connection returned an invalid response. Expected model at path {path} but found none.",
                );

                return Err(IntegrationOSError::from_err_code(
                    StatusCode::UNPROCESSABLE_ENTITY,
                    &error_string,
                    None,
                ));
            }

            if bodies.len() != 1 && is_returning_error {
                return Err(InternalError::invalid_argument(
                    &format!(
                        "Invalid number of selected bodies ({}) at response path {} for CMD with ID: {}",
                        bodies.len(),
                        path,
                        config.id
                    ),
                    None,
                ));
            }

            if is_parseable_body {
                Ok(Some(bodies.remove(0).clone()))
            } else {
                Ok(None)
            }
        }
    }
}

fn extract_pagination(
    config: &ConnectionModelDefinition,
    body: &Option<Value>,
) -> Result<Option<Value>, IntegrationOSError> {
    let path = match config
        .platform_info
        .config()
        .paths
        .as_ref()
        .and_then(|paths| paths.response.as_ref())
        .and_then(|response| response.cursor.as_ref())
    {
        Some(p) => p,
        None => return Ok(None),
    };

    let body_value = match body {
        Some(b) => b,
        None => return Ok(None),
    };

    let wrapped_body = json!({ BODY_KEY: body_value });

    let mut bodies = jsonpath_lib::select(&wrapped_body, path).map_err(|e| {
        error!(
            "Failed to select cursor at response path. ID: {}, Path: {}, Error: {}",
            config.id, path, e
        );
        ApplicationError::bad_request(&e.to_string(), None)
    })?;

    Ok(if bodies.len() == 1 {
        Some(bodies.remove(0).clone())
    } else {
        Some(Value::Null)
    })
}

fn insert_body_into_path_object(
    config: &ConnectionModelDefinition,
    body: Option<&Value>,
) -> Option<Value> {
    match config.platform_info.config().paths.as_ref() {
        Some(ModelPaths {
            request: Some(RequestModelPaths { object: Some(path) }),
            ..
        }) => {
            if let Some(path) = path.strip_prefix("$.body.") {
                body.map(|body| json!({ path: body }))
            } else {
                body.cloned()
            }
        }
        _ => body.cloned(),
    }
}

fn extend_secret(mut secret: Value, get_path_params: Option<&HashMap<String, String>>) -> Value {
    if let Value::Object(sec) = &mut secret {
        if let Some(path_params) = get_path_params {
            sec.extend(
                path_params
                    .iter()
                    .map(|(lhs, rhs)| (lhs.to_string(), Value::String(rhs.to_string()))),
            );
        }
    }

    secret
}

fn generate_script_namespace(max_capacity: u64, key: &str) -> String {
    if max_capacity == 0 {
        "$".to_string() + &uuid::Uuid::new_v4().simple().to_string()
    } else {
        key.to_string().replace([':', '-'], "_")
    }
}

fn insert_action_id(secret: Value, id: Option<&Arc<str>>) -> Value {
    if let Value::Object(mut sec) = secret {
        if let Some(id) = id {
            sec.insert(ID_KEY.to_string(), Value::String(id.to_string()));
        }
        Value::Object(sec)
    } else {
        secret
    }
}

/// Prepares the CRUD (Create, Read, Update, Delete) mapping by modifying the request's
/// query parameters and headers based on user-defined and connection-specific configurations.
///
/// # Arguments
///
/// * `params` - A `RequestCrud` object containing the initial request parameters and headers.
/// * `config` - A reference to a `ConnectionModelDefinition` object that provides the connection-specific configurations.
///
/// # Returns
///
/// Returns a `Result` containing either:
/// - An updated `RequestCrud` object with modified query parameters and headers.
/// - An `IntegrationOSError` if an error occurs during processing.
fn prepare_crud_mapping(
    params: RequestCrud,
    config: &ConnectionModelDefinition,
) -> Result<RequestCrud, IntegrationOSError> {
    // Remove passthroughForward query param and add user-defined + connection-specific query params
    let (params, removed) = params.remove_query_params(PASSTHROUGH_PARAMS);
    let custom_query_params = removed
        .unwrap_or_default()
        .split('&')
        .filter_map(|pair| {
            pair.split_once('=')
                .map(|(a, b)| (a.to_owned(), b.to_owned()))
        })
        .collect::<HashMap<String, String>>();
    let params = params.extend_query_params(custom_query_params);

    // Remove passthroughHeaders query param and add user-defined + connection-specific headers
    let (params, removed) = params.remove_header(PASSTHROUGH_HEADERS);
    let custom_headers: HashMap<HeaderName, HeaderValue> = removed
        .map(|v| v.to_str().map(|s| s.to_string()))
        .map(|s| match s {
            Err(e) => {
                error!(
                    "Failed to convert custom headers to string. ID {:?}, Error: {:?}",
                    config.id, e
                );
                Err(InternalError::invalid_argument(&e.to_string(), None))
            }
            Ok(s) => Ok(s
                .split(';')
                .filter_map(|pair| pair.split_once('='))
                .filter_map(|(a, b)| {
                    match (HeaderName::from_str(a).ok(), HeaderValue::try_from(b).ok()) {
                        (Some(a), Some(b)) => Some((a, b)),
                        _ => None,
                    }
                })
                .collect::<HashMap<HeaderName, HeaderValue>>()),
        })
        .transpose()?
        .unwrap_or_default();

    Ok(params.extend_header(custom_headers))
}<|MERGE_RESOLUTION|>--- conflicted
+++ resolved
@@ -305,8 +305,7 @@
             connection_key: connection.key.clone(),
         };
 
-<<<<<<< HEAD
-        match action {
+      match action {
             Action::Unified {
                 name,
                 action,
@@ -318,277 +317,6 @@
                     error!("Failed to get dependencies for unified destination. Destination: {:?}, Error: {e}", key.platform);
                 })?;
                 tracing::info!("Dependencies retrieved for unified destination. Destination: {:?}, Config: {}, ConnectionModelSchema: {}", key.platform, config.id, cms.id);
-=======
-        let config_fut = self
-            .connection_model_definitions_cache
-            .get_or_insert_with_fn(key.clone(), || async {
-                match self.get_connection_model_definition(&key).await {
-                    Ok(Some(c)) => Ok(c),
-                    Ok(None) => Err(InternalError::key_not_found("model definition", None)),
-                    Err(e) => Err(InternalError::connection_error(
-                        format!(
-                            "Failed to get connection model definition: {}",
-                            e.message().as_ref()
-                        )
-                        .as_str(),
-                        None,
-                    )),
-                }
-            });
-
-        let secret_fut =
-            self.secrets_cache
-                .get_or_insert_with_fn(connection.as_ref().clone(), || async {
-                    match self
-                        .secrets_client
-                        .get(&connection.secrets_service_id, &connection.ownership.id)
-                        .map(|v| Some(v).transpose())
-                        .await
-                    {
-                        Ok(Some(c)) => Ok(c.as_value()?),
-                        Ok(None) => Err(InternalError::key_not_found("secret", None)),
-                        Err(e) => Err(InternalError::connection_error(
-                            format!("Failed to get secret: {}", e.message().as_ref()).as_str(),
-                            None,
-                        )),
-                    }
-                });
-
-        let Action::Unified {
-            action: _,
-            id,
-            name,
-        } = &action
-        else {
-            return Err(InternalError::invalid_argument(
-                "Sent a passthrough to the unified send to destination",
-                None,
-            ));
-        };
-
-        let schema_key = (connection.platform.clone(), name.clone());
-
-        let schema_fut = self
-            .connection_model_schemas_cache
-            .get_or_insert_with_filter(
-                &schema_key,
-                self.connection_model_schemas_store.clone(),
-                doc! {
-                    "connectionPlatform": connection.platform.as_ref(),
-                    "mapping.commonModelName": name.as_ref(),
-                },
-                Some(
-                    FindOneOptions::builder()
-                        .collation(Some(
-                            Collation::builder()
-                                .strength(CollationStrength::Secondary)
-                                .locale("en")
-                                .build(),
-                        ))
-                        .build(),
-                ),
-            );
-
-        tracing::debug!("Joining futures for {schema_key:?}");
-
-        let join_result = join!(config_fut, secret_fut, schema_fut);
-
-        let config = join_result.0.map_err(|e| {
-            error!("Could not find connection model definition for destination with cache key {:?}: {:?}", key, e);
-
-            InternalError::key_not_found("model definition", None)
-        })?;
-        tracing::debug!(
-            "Connection model definition found for destination with cache key {:?}",
-            key
-        );
-
-        let mut secret = join_result.1.map_err(|e| {
-            error!(
-                "Error getting secret for destination with cache key {:?}: {e}",
-                key
-            );
-            InternalError::key_not_found(e.to_string().as_str(), None)
-        })?;
-
-        tracing::debug!("Secret found for destination with cache key {:?}", key);
-
-        let cms = join_result.2.map_err(|e| {
-            InternalError::key_not_found(&format!("model schema {name} for destination: {e}"), None)
-        })?;
-
-        tracing::debug!(
-            "Connection model schema found for destination with cache key {:?}",
-            key
-        );
-
-        let ConnectionModelSchema {
-            id: schema_id,
-            mapping,
-            ..
-        } = cms;
-
-        if let Some(id) = id {
-            let secret = &mut secret;
-            if let Value::Object(sec) = secret {
-                const ID: &str = "id";
-                sec.insert(ID.to_string(), Value::String(id.to_string()));
-            }
-        }
-
-        let crud_script_namespace = if self.secrets_cache.max_capacity() == 0 {
-            "$".to_string() + &uuid::Uuid::new_v4().simple().to_string()
-        } else {
-            config.id.to_string().replace([':', '-'], "_")
-        };
-        let schema_script_namespace = if self.secrets_cache.max_capacity() == 0 {
-            "$".to_string() + &uuid::Uuid::new_v4().simple().to_string()
-        } else {
-            schema_id.to_string().replace([':', '-'], "_")
-        };
-
-        let mut metadata = json!({
-            "timestamp": Utc::now().timestamp_millis(),
-            "platformRateLimitRemaining": 0,
-            "rateLimitRemaining": 0,
-            "host": headers.get("host").map(|v| v.to_str().unwrap_or("")),
-            "cache": {
-                "hit": false,
-                "ttl": 0,
-                "key": ""
-            },
-            "transactionKey": Id::now(IdPrefix::Transaction),
-            "platform": connection.platform,
-            "platformVersion": connection.platform_version,
-            "action": config.action_name,
-            "commonModel": config.mapping.as_ref().map(|m| &m.common_model_name),
-            "commonModelVersion": "v1",
-            "connectionKey": connection.key,
-        });
-
-        body = if let Some(body) = body {
-            if let Some(js) = mapping.as_ref().map(|m| m.from_common_model.as_str()) {
-                debug!(
-                    "Mapping request body {}\nUsing js {js}",
-                    serde_json::to_string_pretty(&body)
-                        .map_err(|e| {
-                            error!("Failed to convert body to pretty string for connection model. ID: {}, Body: {}, Error: {}", config.id, body, e);
-                        })
-                        .unwrap_or_default(),
-                );
-
-                let ns: String = schema_script_namespace.clone() + "_mapFromCommonModel";
-                JS_RUNTIME
-                    .with_borrow_mut(|script| script.add_script(&ns, "mapFromCommonModel", js))
-                    .map_err(|e| {
-                        error!("Failed to create request schema mapping script for connection model. ID: {}, Error: {}", config.id, e);
-
-                        ApplicationError::bad_request(
-                            &format!("Failed while creating request schema mapping script: {e}"),
-                            None,
-                        )
-                        .set_meta(&metadata)
-                    })?;
-                let body = JS_RUNTIME
-                    .with_borrow_mut(|script| script.call_namespace(&ns, body))
-                    .map_err(|e| {
-                        error!("Failed to run request schema mapping script for connection model. ID: {}, Error: {}", config.id, e);
-
-                        ApplicationError::bad_request(
-                            &format!("Failed while running request schema mapping script: {e}"),
-                            None,
-                        )
-                        .set_meta(&metadata)
-                    })?;
-
-                tokio::task::yield_now().await;
-
-                let body = remove_nulls(&body);
-
-                debug!(
-                    "Mapped body to {}",
-                    serde_json::to_string_pretty(&body)
-                        .map_err(|e| {
-                            error!("Failed to convert mapped body to pretty string. ID: {}, Body: {}, Error: {}", config.id, body, e);
-                        })
-                        .unwrap_or_default(),
-                );
-
-                Some(body)
-            } else {
-                debug!(
-                    "No js for schema mapping to common model {name} for {}",
-                    connection.platform
-                );
-                Some(body)
-            }
-        } else {
-            debug!("No body to map");
-            None
-        };
-
-        if let Some(CrudMapping {
-            from_common_model: Some(js),
-            ..
-        }) = &config.mapping
-        {
-            if !js.is_empty() {
-                let ns: String = crud_script_namespace.clone() + "_mapFromCrudRequest";
-                JS_RUNTIME
-                    .with_borrow_mut(|script| script.add_script(&ns, "mapCrudRequest", js.as_str()))
-                    .map_err(|e| {
-                        error!("Failed to create request crud mapping script for connection model. ID: {}, JS: {}, Error: {}", config.id, js, e);
-                        ApplicationError::bad_request(&e.to_string(), None).set_meta(&metadata)
-                    })?;
-
-                const PASSTHROUGH_PARAMS: &str = "passthroughForward";
-                const PASSHTROUGH_HEADERS: &str = "x-pica-passthrough-forward";
-
-                if let Some(custom_params) = query_params.remove(PASSTHROUGH_PARAMS) {
-                    let pairs = custom_params.split('&').filter_map(|pair| {
-                        pair.split_once('=')
-                            .map(|(a, b)| (a.to_owned(), b.to_owned()))
-                    });
-                    query_params.extend(pairs);
-                }
-
-                if let Some(custom_headers) = headers.remove(PASSHTROUGH_HEADERS) {
-                    let pairs = custom_headers
-                        .to_str()
-                        .map_err(|e| {
-                            error!(
-                                "Failed to convert custom headers to string. ID {:?}, Error: {:?}",
-                                config.id, e
-                            );
-                            InternalError::invalid_argument(&e.to_string(), None)
-                                .set_meta(&metadata)
-                        })?
-                        .split(';')
-                        .filter_map(|pair| pair.split_once('='))
-                        .filter_map(|(a, b)| {
-                            match (HeaderName::from_str(a).ok(), HeaderValue::try_from(b).ok()) {
-                                (Some(a), Some(b)) => Some((Some(a), b)),
-                                _ => None,
-                            }
-                        });
-                    headers.extend(pairs);
-                }
-
-                let request = RequestCrudBorrowed {
-                    query_params: &query_params,
-                    headers: &headers,
-                    path_params: id.as_ref().map(|id| PathParams { id }),
-                };
-
-                debug!(
-                    "Mapping request crud {}\nUsing js {js}",
-                    serde_json::to_string_pretty(&request)
-                        .map_err(|e| {
-                            error!("Failed to convert request crud to pretty string. ID: {}, Request: {:?}, Error: {}", config.id, request, e);
-                        })
-                        .unwrap_or_default(),
-                );
->>>>>>> 6663e3a3
 
                 let metadata = metadata
                     .action(action.to_string())
